# This file is auto-generated from the current state of the database. Instead
# of editing this file, please use the migrations feature of Active Record to
# incrementally modify your database, and then regenerate this schema definition.
#
# Note that this schema.rb definition is the authoritative source for your
# database schema. If you need to create the application database on another
# system, you should be using db:schema:load, not running all the migrations
# from scratch. The latter is a flawed and unsustainable approach (the more migrations
# you'll amass, the slower it'll run and the greater likelihood for issues).
#
# It's strongly recommended to check this file into your version control system.

ActiveRecord::Schema.define(:version => 20120224204546) do

  create_schema "demography"

  create_table "pets", :force => true do |t|
    t.string  "name"
    t.integer "user_id"
    t.integer "country_id"
    t.integer "citizen_id"
  end

  add_index "pets", ["country_id"], :name => "index_pets_on_country_id"
  add_index "pets", ["user_id"], :name => "index_pets_on_user_id"

  create_table "users", :force => true do |t|
    t.string   "name"
    t.string   "email"
    t.string   "phone_number"
    t.datetime "created_at"
    t.datetime "updated_at"
  end

  add_index "users", ["name"], :name => "index_users_on_name"

<<<<<<< HEAD
  create_table "demography.countries", :force => true do |t|
    t.string   "name"
    t.string   "continent"
    t.datetime "created_at"
    t.datetime "updated_at"
  end

  create_table "demography.cities", :force => true do |t|
    t.integer "country_id"
    t.integer "name"
  end

=======
>>>>>>> 281097e5
  create_table "demography.citizens", :force => true do |t|
    t.integer  "country_id"
    t.integer  "user_id"
    t.string   "first_name"
    t.string   "last_name"
    t.date     "birthday"
    t.text     "bio"
    t.datetime "created_at"
    t.datetime "updated_at"
    t.boolean  "active",     :default => false, :null => false
  end

<<<<<<< HEAD
  add_index "demography.citizens", ["country_id", "user_id"], :name => "index_demography.citizens_on_country_id_and_user_id", :where => "active"
  add_index "demography.citizens", ["country_id"], :name => "index_demography.citizens_on_country_id"
  add_index "demography.citizens", ["user_id"], :name => "index_demography.citizens_on_user_id"
=======
  create_table "demography.countries", :force => true do |t|
    t.string   "name"
    t.string   "continent"
    t.datetime "created_at"
    t.datetime "updated_at"
  end

  create_table "demography.cities", :force => true do |t|
    t.integer "country_id"
    t.integer "name"
  end

  add_index "demography.cities", ["country_id"], :name => "index_demography_cities_on_country_id"
>>>>>>> 281097e5

  set_table_comment 'users', 'Information about users'
  set_column_comment 'users', 'name', 'User name'
  set_column_comment 'users', 'email', 'Email address'
  set_column_comment 'users', 'phone_number', 'Phone number'

  set_table_comment 'demography.citizens', 'Citizens Info'
  set_column_comment 'demography.citizens', 'country_id', 'Country key'
  set_column_comment 'demography.citizens', 'first_name', 'First name'
  set_column_comment 'demography.citizens', 'last_name', 'Last name'

  set_column_comment 'demography.countries', 'name', 'Country name'

 add_foreign_key "demography.cities", "demography.countries", :name => "demography_cities_country_id_fk", :column => "country_id", :exclude_index => true

 add_foreign_key "demography.citizens", "public.users", :name => "demography_citizens_user_id_fk", :column => "user_id", :exclude_index => true

 add_foreign_key "pets", "public.users", :name => "pets_user_id_fk", :column => "user_id", :exclude_index => true

end<|MERGE_RESOLUTION|>--- conflicted
+++ resolved
@@ -34,21 +34,6 @@
 
   add_index "users", ["name"], :name => "index_users_on_name"
 
-<<<<<<< HEAD
-  create_table "demography.countries", :force => true do |t|
-    t.string   "name"
-    t.string   "continent"
-    t.datetime "created_at"
-    t.datetime "updated_at"
-  end
-
-  create_table "demography.cities", :force => true do |t|
-    t.integer "country_id"
-    t.integer "name"
-  end
-
-=======
->>>>>>> 281097e5
   create_table "demography.citizens", :force => true do |t|
     t.integer  "country_id"
     t.integer  "user_id"
@@ -61,11 +46,8 @@
     t.boolean  "active",     :default => false, :null => false
   end
 
-<<<<<<< HEAD
-  add_index "demography.citizens", ["country_id", "user_id"], :name => "index_demography.citizens_on_country_id_and_user_id", :where => "active"
-  add_index "demography.citizens", ["country_id"], :name => "index_demography.citizens_on_country_id"
-  add_index "demography.citizens", ["user_id"], :name => "index_demography.citizens_on_user_id"
-=======
+  add_index "demography.citizens", ["country_id", "user_id"], :name => "index_demography_citizens_on_country_id_and_user_id", :where => "active"
+
   create_table "demography.countries", :force => true do |t|
     t.string   "name"
     t.string   "continent"
@@ -79,7 +61,6 @@
   end
 
   add_index "demography.cities", ["country_id"], :name => "index_demography_cities_on_country_id"
->>>>>>> 281097e5
 
   set_table_comment 'users', 'Information about users'
   set_column_comment 'users', 'name', 'User name'
