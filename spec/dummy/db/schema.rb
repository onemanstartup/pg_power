# This file is auto-generated from the current state of the database. Instead
# of editing this file, please use the migrations feature of Active Record to
# incrementally modify your database, and then regenerate this schema definition.
#
# Note that this schema.rb definition is the authoritative source for your
# database schema. If you need to create the application database on another
# system, you should be using db:schema:load, not running all the migrations
# from scratch. The latter is a flawed and unsustainable approach (the more migrations
# you'll amass, the slower it'll run and the greater likelihood for issues).
#
# It's strongly recommended to check this file into your version control system.

<<<<<<< HEAD
ActiveRecord::Schema.define(:version => 20120207163652) do
=======
ActiveRecord::Schema.define(:version => 20120208114020) do
>>>>>>> a20aea3d

  create_schema "demography"

  create_table "pets", :force => true do |t|
    t.string "name"
  end

  create_table "users", :force => true do |t|
    t.string   "name"
    t.string   "email"
    t.string   "phone_number"
    t.datetime "created_at"
    t.datetime "updated_at"
  end

  add_index "users", ["name"], :name => "index_users_on_name"

  create_table "demography.countries", :force => true do |t|
    t.string   "name"
    t.string   "continent"
    t.datetime "created_at"
    t.datetime "updated_at"
  end

  create_table "demography.citizens", :force => true do |t|
    t.integer  "country_id"
    t.integer  "user_id"
    t.string   "first_name"
    t.string   "last_name"
    t.date     "birthday"
    t.text     "bio"
    t.datetime "created_at"
    t.datetime "updated_at"
  end

  add_index "demography.citizens", ["country_id"], :name => "index_demography.citizens_on_country_id"
  add_index "demography.citizens", ["user_id"], :name => "index_demography.citizens_on_user_id"

  set_table_comment 'users', 'Information about users'
  set_column_comment 'users', 'name', 'User name'
  set_column_comment 'users', 'email', 'Email address'
  set_column_comment 'users', 'phone_number', 'Phone number'

  set_table_comment 'demography.citizens', 'Citizens Info'
  set_column_comment 'demography.citizens', 'country_id', 'Country key'
  set_column_comment 'demography.citizens', 'first_name', 'First name'
  set_column_comment 'demography.citizens', 'last_name', 'Last name'

  set_column_comment 'demography.countries', 'name', 'Country name'

end<|MERGE_RESOLUTION|>--- conflicted
+++ resolved
@@ -10,11 +10,7 @@
 #
 # It's strongly recommended to check this file into your version control system.
 
-<<<<<<< HEAD
-ActiveRecord::Schema.define(:version => 20120207163652) do
-=======
 ActiveRecord::Schema.define(:version => 20120208114020) do
->>>>>>> a20aea3d
 
   create_schema "demography"
 
