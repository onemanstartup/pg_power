# Provides methods to fetch meta information about DB like comments and
# foreign keys. It's used in test purpose.
module PgPower::Explorer
  extend self

  def get_table_comment(table_name)
    schema, table = to_schema_and_table(table_name)

    connection.query(<<-SQL).flatten.first
      SELECT pg_desc.description
      FROM pg_catalog.pg_description pg_desc
        INNER JOIN pg_catalog.pg_class pg_class ON pg_class.oid = pg_desc.objoid
        INNER JOIN pg_namespace ON pg_class.relnamespace = pg_namespace.oid
      WHERE pg_class.relname = '#{table}'
        AND pg_namespace.nspname = '#{schema}'
        AND pg_desc.objsubid = 0  -- means table
    SQL
  end

  def get_column_comment(table_name, column)
    schema, table = to_schema_and_table(table_name)

    connection.query(<<-SQL).flatten.first
      SELECT d.description
      FROM pg_description d
        JOIN pg_class c on c.oid = d.objoid
        JOIN pg_attribute a ON c.oid = a.attrelid AND a.attnum = d.objsubid
        JOIN pg_namespace ON c.relnamespace = pg_namespace.oid
      WHERE c.relkind = 'r'
        AND c.relname = '#{table}'
        AND pg_namespace.nspname = '#{schema}'
        AND a.attname = '#{column}'
    SQL
  end

  def has_foreign_key?(table_name, column)
    schema, table = to_schema_and_table(table_name)

    !!connection.query(<<-SQL).flatten.first
      SELECT tc.constraint_name
      FROM information_schema.table_constraints AS tc
        JOIN information_schema.key_column_usage AS kcu ON tc.constraint_name = kcu.constraint_name
        JOIN information_schema.constraint_column_usage AS ccu ON ccu.constraint_name = tc.constraint_name
      WHERE constraint_type = 'FOREIGN KEY'
        AND tc.table_name='#{table}'
        AND tc.table_schema = '#{schema}'
        AND kcu.column_name = '#{column}'
    SQL
  end

<<<<<<< HEAD
  def index_exists?(table_name, column)
    connection.index_exists?(table_name, column)
  end
=======
  def table_exists?(table_name)
    schema, table = to_schema_and_table(table_name)
    !!connection.query(<<-SQL).flatten.first
      SELECT *
      FROM pg_class
        INNER JOIN pg_namespace ON pg_class.relnamespace = pg_namespace.oid
      WHERE pg_class.relname = '#{table}'
        AND pg_namespace.nspname = '#{schema}'
    SQL
  end

>>>>>>> 34eeb379

# private

  def to_schema_and_table(table_name)
    table, schema = table_name.to_s.split(".", 2).reverse
    schema ||= "public"
    [schema, table]
  end
  private :to_schema_and_table

  def connection
    ActiveRecord::Base.connection
  end
  private :connection
end<|MERGE_RESOLUTION|>--- conflicted
+++ resolved
@@ -26,7 +26,7 @@
         JOIN pg_class c on c.oid = d.objoid
         JOIN pg_attribute a ON c.oid = a.attrelid AND a.attnum = d.objsubid
         JOIN pg_namespace ON c.relnamespace = pg_namespace.oid
-      WHERE c.relkind = 'r'
+      WHERE c.relkind = 'r' 
         AND c.relname = '#{table}'
         AND pg_namespace.nspname = '#{schema}'
         AND a.attname = '#{column}'
@@ -38,7 +38,7 @@
 
     !!connection.query(<<-SQL).flatten.first
       SELECT tc.constraint_name
-      FROM information_schema.table_constraints AS tc
+      FROM information_schema.table_constraints AS tc 
         JOIN information_schema.key_column_usage AS kcu ON tc.constraint_name = kcu.constraint_name
         JOIN information_schema.constraint_column_usage AS ccu ON ccu.constraint_name = tc.constraint_name
       WHERE constraint_type = 'FOREIGN KEY'
@@ -48,11 +48,10 @@
     SQL
   end
 
-<<<<<<< HEAD
   def index_exists?(table_name, column)
     connection.index_exists?(table_name, column)
   end
-=======
+
   def table_exists?(table_name)
     schema, table = to_schema_and_table(table_name)
     !!connection.query(<<-SQL).flatten.first
@@ -64,13 +63,12 @@
     SQL
   end
 
->>>>>>> 34eeb379
 
 # private
 
   def to_schema_and_table(table_name)
     table, schema = table_name.to_s.split(".", 2).reverse
-    schema ||= "public"
+    schema ||= "public" 
     [schema, table]
   end
   private :to_schema_and_table
