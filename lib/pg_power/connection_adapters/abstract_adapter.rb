--- conflicted
+++ resolved
@@ -5,22 +5,16 @@
 
   autoload :CommentMethods
   autoload :ForeignerMethods
-<<<<<<< HEAD
   autoload :SchemaMethods
+  autoload :IndexMethods
 
   include CommentMethods
   include ForeignerMethods
   include SchemaMethods
+  include IndexMethods
 
   included do
     alias_method_chain :create_table, :schema_option
     alias_method_chain :drop_table  , :schema_option
   end
-=======
-  autoload :IndexMethods
-
-  include CommentMethods
-  include ForeignerMethods
-  include IndexMethods
->>>>>>> 75376317
 end